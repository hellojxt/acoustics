/*
 * =====================================================================================
 *
 *  This program is free software: you can redistribute it and/or modify
 *  it under the terms of the GNU General Public License as published by
 *  the Free Software Foundation, either version 3 of the License, or
 *  (at your option) any later version.
 *
 *  This program is distributed in the hope that it will be useful,
 *  but WITHOUT ANY WARRANTY; without even the implied warranty of
 *  MERCHANTABILITY or FITNESS FOR A PARTICULAR PURPOSE.  See the
 *  GNU General Public License for more details.
 *
 *  You should have received a copy of the GNU General Public License
 *  along with this program.  If not, see <http://www.gnu.org/licenses/>.
 * 
 * -------------------------------------------------------------------------------------
 *
 *       Filename:  MatrixIO.cpp
 *
 *        Version:  1.0
 *        Created:  03/04/11 14:23:34
 *       Revision:  none
 *       Compiler:  gcc/intel compiler
 *
 *         Author:  Changxi Zheng (cz), cxzheng@cs.cornell.edu
 *                  Cornell University
 *
 * =====================================================================================
 */
#include "MatrixIO.hpp"
#include "utils/macros.h"
#include <endian.h>

#if !defined(le32toh) || !defined(be32toh) || !defined(le64toh) || !defined(be64toh)
# include <byteswap.h>
#endif 

#ifndef le32toh
#   if __BYTE_ORDER == __LITTLE_ENDIAN
#       define le32toh(x) (x)
#   else
#       define le32toh(x) __bswap_32 (x)
#   endif
#endif

#ifndef be32toh
#   if __BYTE_ORDER == __LITTLE_ENDIAN 
#       define be32toh(x) __bswap_32 (x)
#   else
#       define be32toh(x) (x)
#   endif       
#endif

#ifndef le64toh
#   if __BYTE_ORDER == __LITTLE_ENDIAN 
#       define le64toh(x) (x)
#   else
#       define le64toh(x) __bswap_64 (x)
#   endif       
#endif

#ifndef be64toh
#   if __BYTE_ORDER == __LITTLE_ENDIAN 
#       define be64toh(x) __bswap_64 (x)
#   else
#       define be64toh(x) (x)
#   endif       
#endif

Matrix<double>* load_ma_matrixd(const char* file)
{
    char magic[4];
    int  vals[3];
    int  endian, nv;
    Matrix<double>* mret = NULL;
    double* ptr;

    FILE* fd = fopen(file, "rb");
    fread((void *)magic, sizeof(char), 4, fd);
    if ( magic[0] != 'M' || magic[1] != 'A' ) 
    {
        fprintf(stderr, "Wrong file format; (.MA) is expected\n");
        goto ERR_RET;
    }
    if ( (int)magic[2] != 9 )
    {
        fprintf(stderr, "Wrong matrix precision; double is expected\n");
        goto ERR_RET;
    }
    if ( (int)magic[3] != 18 && (int)magic[3] != 33 ) 
    {
        fprintf(stderr, "Wrong endianess value\n");
        goto ERR_RET;
    }

    endian = magic[3] == 18 ? 0 : 1;
    fread((void *)vals, sizeof(int), 3, fd);
    vals[0] = !endian ? (int)le32toh((uint32_t)vals[0]) :
                        (int)be32toh((uint32_t)vals[0]);
    if ( vals[0] != 2 ) 
    {
        fprintf(stderr, "2D matrix data is expected\n");
        goto ERR_RET;
    }
    vals[1] = !endian ? (int)le32toh((uint32_t)vals[1]) :    // # of rows
                        (int)be32toh((uint32_t)vals[1]);
    vals[2] = !endian ? (int)le32toh((uint32_t)vals[2]) :    // # of columns
                        (int)be32toh((uint32_t)vals[2]);
    mret = new Matrix<double>(vals[1], vals[2]);
    nv = vals[1] * vals[2];
    ptr = mret->data();
    if ( (int)fread((void *)ptr, sizeof(double), nv, fd) != nv ) 
    {
        fprintf(stderr, "Cannot read enough data\n");
        delete mret;
        goto ERR_RET;
    }

    /* Load the matrix data */
    if ( (!endian && __BYTE_ORDER != __LITTLE_ENDIAN) ||
         ( endian && __BYTE_ORDER == __LITTLE_ENDIAN) )
    {
        for(int i = 0;i < nv;++ i) 
        {
            if ( !endian ) 
                ptr[i] = (double)le64toh((uint64_t)ptr[i]);
            else
                ptr[i] = (double)be64toh((uint64_t)ptr[i]);
        }
    }

    fclose(fd);
    return mret;

ERR_RET:
    fclose(fd);
    return NULL;
}

int write_ma_matrixd(const char* filename, const Matrix<double>* mat)
{
    char  mtype[] = "\x9\x12";
    int   nds[] ={ 2, static_cast<int>(mat->shape()[0]), static_cast<int>(mat->shape()[1]) };
    int   nele = nds[1] * nds[2];
    FILE* fd;

    if ( __BYTE_ORDER == __BIG_ENDIAN ) mtype[1] = '\x21';

    fd = fopen(filename, "wb");
    if ( !fd ) return ERROR_RETURN;
    if ( fwrite(MA_MAGIC_STR, sizeof(char), 2, fd) != 2 )   // magic str
        goto ERR_RET;
    if ( fwrite(mtype, sizeof(char), 2, fd) != 2 )          // data type + endianess
        goto ERR_RET;
    if ( fwrite(nds, sizeof(int), 3, fd) != 3 )             // 2D data + nrow + ncolumn
        goto ERR_RET;

    if ( (int)fwrite((const void*)mat->data(), sizeof(double), nele, fd) != nele )
        goto ERR_RET;
    
    fclose(fd);
    return SUCC_RETURN;

ERR_RET:
    fclose(fd);
    return -2;
}

int write_ma_matrixd(const char* filename, int m, int n, const double* ele)
{
    char  mtype[] = "\x9\x12";
    int   nds[] ={ 2, m, n };
    int   nele = nds[1] * nds[2];
    FILE* fd;

    if ( __BYTE_ORDER == __BIG_ENDIAN ) mtype[1] = '\x21';

    fd = fopen(filename, "wb");
    if ( !fd ) return ERROR_RETURN;
    if ( fwrite(MA_MAGIC_STR, sizeof(char), 2, fd) != 2 )   // magic str
        goto ERR_RET;
    if ( fwrite(mtype, sizeof(char), 2, fd) != 2 )          // data type + endianess
        goto ERR_RET;
    if ( fwrite(nds, sizeof(int), 3, fd) != 3 )             // 2D data + nrow + ncolumn
        goto ERR_RET;

    if ( (int)fwrite((const void*)ele, sizeof(double), nele, fd) != nele )
        goto ERR_RET;
    
    fclose(fd);
    return SUCC_RETURN;

ERR_RET:
    fclose(fd);
    return -2;
}


///////////////////////////////////////////////////////////////////////////////
///////////////////////////////////////////////////////////////////////////////
int DenseMatrixIO::write_matrix( const char* filename, const Matrix<double>& mat )
{
    FILE                    *f;
    int                      rows = mat.shape()[0];
    int                      cols = mat.shape()[1];

    f = fopen( filename, "wb" );

    if ( !f ) return ERROR_RETURN;

    if ( fwrite( &rows, sizeof(int), 1, f ) != 1 ) {
        goto ERR_RET;
    }
    if ( fwrite( &cols, sizeof(int), 1, f ) != 1 ) {
        goto ERR_RET;
    }

    // Write the actual data
<<<<<<< HEAD
    if ( fwrite( (const void*)mat.data(), sizeof(double), rows * cols, f ) != rows * cols ) {
=======
    if ( (int)fwrite( (const void*)mat.data(), sizeof(double), rows * cols, f ) != rows * cols ) {
>>>>>>> 941ee90a
        goto ERR_RET;
    }

    fclose(f);
    return SUCC_RETURN;

ERR_RET:
    fclose( f );
    return ERROR_RETURN;
}

///////////////////////////////////////////////////////////////////////////////
///////////////////////////////////////////////////////////////////////////////
int DenseMatrixIO::read_matrix( const char* filename, Matrix<double>& mat )
{
    FILE                    *f;
    int                      rows;
    int                      cols;

    f = fopen( filename, "bb" );

    if ( !f ) return ERROR_RETURN;

    if ( fread( &rows, sizeof(int), 1, f ) != 1 ) {
        goto ERR_RET;
    }
    if ( fread( &cols, sizeof(int), 1, f ) != 1 ) {
        goto ERR_RET;
    }

    mat = Matrix<double>( rows, cols );

    // Write the actual data
<<<<<<< HEAD
    if ( fread( (void*)mat.data(), sizeof(double), rows * cols, f ) != rows * cols ) {
=======
    if ( (int)fread( (void*)mat.data(), sizeof(double), rows * cols, f ) != rows * cols ) {
>>>>>>> 941ee90a
        goto ERR_RET;
    }

    fclose(f);
    return SUCC_RETURN;

ERR_RET:
    fclose( f );
    return ERROR_RETURN;
}

///////////////////////////////////////////////////////////////////////////////
///////////////////////////////////////////////////////////////////////////////
int DenseMatrixIO::write_matrix( const char* filename, const Matrix3<double>& mat )
{
    FILE                    *f;
    int                      rows = 3;
    int                      cols = 3;

    f = fopen( filename, "wb" );

    if ( !f ) return ERROR_RETURN;

    if ( fwrite( &rows, sizeof(int), 1, f ) != 1 ) {
        goto ERR_RET;
    }
    if ( fwrite( &cols, sizeof(int), 1, f ) != 1 ) {
        goto ERR_RET;
    }

    // Write the actual data
<<<<<<< HEAD
    if ( fwrite( (const void*)&mat.cols, sizeof(double), rows * cols, f ) != rows * cols ) {
=======
    if ( (int) fwrite( (const void*)&mat.cols, sizeof(double), rows * cols, f ) != rows * cols ) {
>>>>>>> 941ee90a
        goto ERR_RET;
    }

    fclose(f);
    return SUCC_RETURN;

ERR_RET:
    fclose( f );
    return ERROR_RETURN;
}<|MERGE_RESOLUTION|>--- conflicted
+++ resolved
@@ -217,11 +217,7 @@
     }
 
     // Write the actual data
-<<<<<<< HEAD
-    if ( fwrite( (const void*)mat.data(), sizeof(double), rows * cols, f ) != rows * cols ) {
-=======
     if ( (int)fwrite( (const void*)mat.data(), sizeof(double), rows * cols, f ) != rows * cols ) {
->>>>>>> 941ee90a
         goto ERR_RET;
     }
 
@@ -255,11 +251,7 @@
     mat = Matrix<double>( rows, cols );
 
     // Write the actual data
-<<<<<<< HEAD
-    if ( fread( (void*)mat.data(), sizeof(double), rows * cols, f ) != rows * cols ) {
-=======
     if ( (int)fread( (void*)mat.data(), sizeof(double), rows * cols, f ) != rows * cols ) {
->>>>>>> 941ee90a
         goto ERR_RET;
     }
 
@@ -291,11 +283,7 @@
     }
 
     // Write the actual data
-<<<<<<< HEAD
-    if ( fwrite( (const void*)&mat.cols, sizeof(double), rows * cols, f ) != rows * cols ) {
-=======
     if ( (int) fwrite( (const void*)&mat.cols, sizeof(double), rows * cols, f ) != rows * cols ) {
->>>>>>> 941ee90a
         goto ERR_RET;
     }
 
