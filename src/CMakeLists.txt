--- conflicted
+++ resolved
@@ -154,7 +154,6 @@
     multipole/MultipoleMath.h           multipole/MultipoleMath.cpp
     multipole/MultipolePlayer.h         multipole/MultipolePlayer.cpp)
 
-<<<<<<< HEAD
 set(SCRIPTS_SRC
     scripts/acoustic_templates.py       scripts/compute_multipole_coefficients.py
     scripts/config_path.py              scripts/encode_frames.py
@@ -163,8 +162,6 @@
     scripts/material_parameters.py      scripts/mix_video.py
     scripts/precompute_modes.py         scripts/prep_transfer_eval.py 
     scripts/run_sim.py                  scripts/templates.py)
-=======
->>>>>>> 4db2b18a
 
 include_directories(
     ${CMAKE_CURRENT_SOURCE_DIR}
@@ -245,11 +242,8 @@
         ${GLUT_LIBRARIES}       ${QT_LIBRARIES}         ${QGLViewer_LIBRARY}
         ${ICC_LIBS}             ${OPENGL_LIBRARIES}     rt
         ${MKL_LIBRARY})
-<<<<<<< HEAD
-=======
-
+    
     qt5_use_modules(isostuffer-gui Xml OpenGL)
->>>>>>> 4db2b18a
 
     set_target_properties(isostuffer-gui PROPERTIES LINK_FLAGS ${LINK_FLAGS})
 endif ( BUILD_ISOSTUFFER_GUI ) 
@@ -482,11 +476,8 @@
         ${QGLViewer_LIBRARY}              ${OPENGL_LIBRARIES}
         ${LibConfig_LIBRARY}              ${BLAS_LAPACK_LIBS}
         ${MKL_LIBRARY})
-<<<<<<< HEAD
-=======
-
+    
     qt5_use_modules(rigidsim-gui Xml OpenGL)
->>>>>>> 4db2b18a
 
     # ========================================================================
     #   Also build a simple "replayer" that we can use to make quick OpenGL
@@ -585,8 +576,6 @@
     qt5_use_modules(precompute-pan-gui Xml OpenGL)
 endif ( BUILD_PAN_PRECOMPUTE_GUI )
 
-<<<<<<< HEAD
-=======
 # =============================================================================
 #   Builds a GUI for the PAN Wavesolver
 # =============================================================================
@@ -602,119 +591,12 @@
 
     # QT4_WRAP_CPP(PAT_PRECOMPUTE_GUI_MOC_SRCS ${PAT_PRECOMPUTE_GUI_MOC_HEADERS})
 
->>>>>>> 4db2b18a
     if(USE_CUDA)
         set(CUDA_64_BIT_DEVICE_CODE ON)
         set(CUDA_NVCC_FLAGS -arch=sm_12 --maxrregcount=32 -O4 -use_fast_math -Xptxas -dlcm=ca)
         set(CUDA_NVCC_FLAGS
       "${CUDA_NVCC_FLAGS} \"-DBOOST_NOINLINE=__attribute__((noinline))\" ")
         find_library(CUDA_CUDART_LIBRARY cudart PATHS /usr/local/cuda/lib64/)
-
-<<<<<<< HEAD
-        cuda_add_executable(precompute-pan-gui
-            tools/precompute_acceleration_pulse.cpp
-=======
-            message(STATUS "YOO1: " ${PORTAUDIO_INCLUDE_DIRS})
-     message(STATUS "YOO2: " ${PORTAUDIO_LIBRARIES})
-   message(STATUS "YOO3: " ${PORTAUDIO_LIBRARY_DIRS})
-
-        cuda_add_executable(precompute-pat-gui
-            tools/precompute_acoustic_transfer.cpp
->>>>>>> 4db2b18a
-            ui/WaveViewer.cpp
-            ${PAN_PRECOMPUTE_GUI_MOC_SRCS}
-            ${GENERIC_SRC}                    ${IO_SRC}
-            ${LOGGING_SRC}                    ${LINEAR_SRC}
-            ${DISTANCEFIELD_SRC}              ${MATH_SRC}
-            ${LINEAR_BLAS_LAPACK_SRC}         ${GEOMETRY_SRC}
-            ${FIELD_SRC}                      ${WAVESOLVER_SRC}
-            wavesolver/gpusolver/cuda/cuda_PAN_wave_3d.cu ${WAVESOLVER_CUDA_WRAPPER_SRC}
-            wavesolver/gpusolver/cuda/cuda_PAT_wave_3d.cu
-            ${UTILS_SRC}                      ${PARSER_SRC}
-            ${GTS_GEOMETRY_SRC}               ${CGAL_GEOMETRY_SRC}
-            ${TRANSFER_SRC}                   ${WAVELET_TRANSFER_SRC}
-            ${DEFORMABLE_SRC}                 ${SNDPLAYER_SRC}
-            ${MULTIPOLE_SRC})
-
-<<<<<<< HEAD
-        target_link_libraries(precompute-pan-gui
-=======
-        target_link_libraries(precompute-pat-gui
->>>>>>> 4db2b18a
-            ${GLUT_LIBRARIES}               ${QT_LIBRARIES}
-            ${QGLViewer_LIBRARY}            ${OPENGL_LIBRARIES}
-            ${BLAS_LAPACK_LIBS}             ${GTS_LIBRARIES}
-            ${GLIB_LIBRARIES}               ${CGAL_LIBRARIES}
-            ${GSL_LIBRARY}                  boost_thread
-            boost_system                    boost_serialization
-            ${MKL_LIBRARY}
-            ${CUDA_LIBRARIES}               ${PORTAUDIO_LIBRARY})
-    else(USE_CUDA)
-<<<<<<< HEAD
-        add_executable(precompute-pan-gui
-            tools/precompute_acceleration_pulse.cpp
-=======
-        add_executable(precompute-pat-gui
-            tools/precompute_acoustic_transfer.cpp
->>>>>>> 4db2b18a
-            ui/WaveViewer.cpp
-            ${PAN_PRECOMPUTE_GUI_MOC_SRCS}
-            ${GENERIC_SRC}                    ${IO_SRC}
-            ${LOGGING_SRC}                    ${LINEAR_SRC}
-            ${DISTANCEFIELD_SRC}              ${MATH_SRC}
-            ${LINEAR_BLAS_LAPACK_SRC}         ${GEOMETRY_SRC}
-            ${FIELD_SRC}                      ${WAVESOLVER_SRC}
-            ${UTILS_SRC}                      ${PARSER_SRC}
-            ${GTS_GEOMETRY_SRC}               ${CGAL_GEOMETRY_SRC}
-            ${TRANSFER_SRC}                   ${WAVELET_TRANSFER_SRC}
-<<<<<<< HEAD
-            )
-
-        target_link_libraries(precompute-pan-gui
-=======
-            ${DEFORMABLE_SRC})
-
-        target_link_libraries(precompute-pat-gui
->>>>>>> 4db2b18a
-            ${GLUT_LIBRARIES}               ${QT_LIBRARIES}
-            ${QGLViewer_LIBRARY}            ${OPENGL_LIBRARIES}
-            ${BLAS_LAPACK_LIBS}             ${GTS_LIBRARIES}
-            ${GLIB_LIBRARIES}               ${CGAL_LIBRARIES}
-            ${GSL_LIBRARY}                  boost_thread
-            boost_system                    ${MKL_LIBRARY})
-    endif(USE_CUDA)
-<<<<<<< HEAD
-endif ( BUILD_PAN_PRECOMPUTE_GUI )
-=======
-    qt5_use_modules(precompute-pat-gui Xml OpenGL)
-endif ( BUILD_PAT_PRECOMPUTE_GUI )
->>>>>>> 4db2b18a
-
-# =============================================================================
-#   Builds a GUI for the PAN Wavesolver
-# =============================================================================
-if ( BUILD_PAT_PRECOMPUTE_GUI )
-    # turn on the features of Qt for libQGLViewer
-    set(QT_USE_QTXML 1)
-    set(QT_USE_QTOPENGL 1)
-
-    include(${QT_USE_FILE})
-
-    # Headers to be moc-ified
-    #set(PAT_PRECOMPUTE_GUI_MOC_HEADERS ui/WaveViewer.h)
-
-    # QT4_WRAP_CPP(PAT_PRECOMPUTE_GUI_MOC_SRCS ${PAT_PRECOMPUTE_GUI_MOC_HEADERS})
-
-    if(USE_CUDA)
-        set(CUDA_64_BIT_DEVICE_CODE ON)
-        set(CUDA_NVCC_FLAGS -arch=sm_12 --maxrregcount=32 -O4 -use_fast_math -Xptxas -dlcm=ca)
-        set(CUDA_NVCC_FLAGS
-      "${CUDA_NVCC_FLAGS} \"-DBOOST_NOINLINE=__attribute__((noinline))\" ")
-        find_library(CUDA_CUDART_LIBRARY cudart PATHS /usr/local/cuda/lib64/)
-
-            message(STATUS "YOO1: " ${PORTAUDIO_INCLUDE_DIRS})
-     message(STATUS "YOO2: " ${PORTAUDIO_LIBRARIES})
-   message(STATUS "YOO3: " ${PORTAUDIO_LIBRARY_DIRS})
 
         cuda_add_executable(precompute-pat-gui
             tools/precompute_acoustic_transfer.cpp
@@ -765,6 +647,84 @@
             ${GSL_LIBRARY}                  boost_thread
             boost_system                    ${MKL_LIBRARY})
     endif(USE_CUDA)
+    qt5_use_modules(precompute-pat-gui Xml OpenGL)
+endif ( BUILD_PAT_PRECOMPUTE_GUI )
+
+# =============================================================================
+#   Builds a GUI for the PAN Wavesolver
+# =============================================================================
+if ( BUILD_PAT_PRECOMPUTE_GUI )
+    # turn on the features of Qt for libQGLViewer
+    set(QT_USE_QTXML 1)
+    set(QT_USE_QTOPENGL 1)
+
+    include(${QT_USE_FILE})
+
+    # Headers to be moc-ified
+    #set(PAT_PRECOMPUTE_GUI_MOC_HEADERS ui/WaveViewer.h)
+
+    # QT4_WRAP_CPP(PAT_PRECOMPUTE_GUI_MOC_SRCS ${PAT_PRECOMPUTE_GUI_MOC_HEADERS})
+
+    if(USE_CUDA)
+        set(CUDA_64_BIT_DEVICE_CODE ON)
+        set(CUDA_NVCC_FLAGS -arch=sm_12 --maxrregcount=32 -O4 -use_fast_math -Xptxas -dlcm=ca)
+        set(CUDA_NVCC_FLAGS
+      "${CUDA_NVCC_FLAGS} \"-DBOOST_NOINLINE=__attribute__((noinline))\" ")
+        find_library(CUDA_CUDART_LIBRARY cudart PATHS /usr/local/cuda/lib64/)
+
+            message(STATUS "YOO1: " ${PORTAUDIO_INCLUDE_DIRS})
+     message(STATUS "YOO2: " ${PORTAUDIO_LIBRARIES})
+   message(STATUS "YOO3: " ${PORTAUDIO_LIBRARY_DIRS})
+
+        cuda_add_executable(precompute-pat-gui
+            tools/precompute_acoustic_transfer.cpp
+            ui/WaveViewer.cpp
+            ${PAN_PRECOMPUTE_GUI_MOC_SRCS}
+            ${GENERIC_SRC}                    ${IO_SRC}
+            ${LOGGING_SRC}                    ${LINEAR_SRC}
+            ${DISTANCEFIELD_SRC}              ${MATH_SRC}
+            ${LINEAR_BLAS_LAPACK_SRC}         ${GEOMETRY_SRC}
+            ${FIELD_SRC}                      ${WAVESOLVER_SRC}
+            wavesolver/gpusolver/cuda/cuda_PAN_wave_3d.cu ${WAVESOLVER_CUDA_WRAPPER_SRC}
+            wavesolver/gpusolver/cuda/cuda_PAT_wave_3d.cu
+            ${UTILS_SRC}                      ${PARSER_SRC}
+            ${GTS_GEOMETRY_SRC}               ${CGAL_GEOMETRY_SRC}
+            ${TRANSFER_SRC}                   ${WAVELET_TRANSFER_SRC}
+            ${DEFORMABLE_SRC}                 ${SNDPLAYER_SRC}
+            ${MULTIPOLE_SRC})
+
+        target_link_libraries(precompute-pat-gui
+            ${GLUT_LIBRARIES}               ${QT_LIBRARIES}
+            ${QGLViewer_LIBRARY}            ${OPENGL_LIBRARIES}
+            ${BLAS_LAPACK_LIBS}             ${GTS_LIBRARIES}
+            ${GLIB_LIBRARIES}               ${CGAL_LIBRARIES}
+            ${GSL_LIBRARY}                  boost_thread
+            boost_system                    boost_serialization
+            ${MKL_LIBRARY}
+            ${CUDA_LIBRARIES}               ${PORTAUDIO_LIBRARY})
+    else(USE_CUDA)
+        add_executable(precompute-pat-gui
+            tools/precompute_acoustic_transfer.cpp
+            ui/WaveViewer.cpp
+            ${PAN_PRECOMPUTE_GUI_MOC_SRCS}
+            ${GENERIC_SRC}                    ${IO_SRC}
+            ${LOGGING_SRC}                    ${LINEAR_SRC}
+            ${DISTANCEFIELD_SRC}              ${MATH_SRC}
+            ${LINEAR_BLAS_LAPACK_SRC}         ${GEOMETRY_SRC}
+            ${FIELD_SRC}                      ${WAVESOLVER_SRC}
+            ${UTILS_SRC}                      ${PARSER_SRC}
+            ${GTS_GEOMETRY_SRC}               ${CGAL_GEOMETRY_SRC}
+            ${TRANSFER_SRC}                   ${WAVELET_TRANSFER_SRC}
+            ${DEFORMABLE_SRC})
+
+        target_link_libraries(precompute-pat-gui
+            ${GLUT_LIBRARIES}               ${QT_LIBRARIES}
+            ${QGLViewer_LIBRARY}            ${OPENGL_LIBRARIES}
+            ${BLAS_LAPACK_LIBS}             ${GTS_LIBRARIES}
+            ${GLIB_LIBRARIES}               ${CGAL_LIBRARIES}
+            ${GSL_LIBRARY}                  boost_thread
+            boost_system                    ${MKL_LIBRARY})
+    endif(USE_CUDA)
 endif ( BUILD_PAT_PRECOMPUTE_GUI )
 
 if (BUILD_PAT_PRECOMPUTE_GUI)
@@ -1107,15 +1067,9 @@
             ${CUDA_LIBRARIES}               ${PORTAUDIO_LIBRARY}
             ${PYTHON_LIBRARIES}             ${Boost_LIBRARIES})
 
-<<<<<<< HEAD
         install(TARGETS pat_solver DESTINATION ${PROJECT_BINARY_DIR}/lib/solver/)
         add_dependencies(acoustic_python pat_solver)
-
+        qt5_use_modules(pat_solver Xml OpenGL)
     # Scripts
         install(FILES ${SCRIPTS_SRC} DESTINATION ${PROJECT_BINARY_DIR}/lib/pipeline/)
-=======
-        qt5_use_modules(pat_solver Xml OpenGL)
-        install(TARGETS pat_solver DESTINATION ${PROJECT_BINARY_DIR}/lib/solver/)
-        add_dependencies(acoustic_python pat_solver)
->>>>>>> 4db2b18a
 endif (BUILD_PYTHON_EXTENSIONS)