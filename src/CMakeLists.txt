## CMake specification for src directory
<<<<<<< HEAD

set(CONFIG_SOURCES config.h)

set(ISOSTUFFER_SOURCES
    isostuffer/tables.h            isostuffer/IsoStuffer.hpp
    isostuffer/OctTree.h           isostuffer/OctTree.cpp
    isostuffer/DistValProc.h       isostuffer/DistValProc.cpp)

# utils/
set(UTILS_SRC
    utils/macros.h      utils/math.hpp
    utils/nano_timer.h  utils/nano_timer.c
    utils/timer.hpp     utils/timer.cpp
    utils/MathUtil.cpp  utils/MathUtil.cpp)

# linearalgebra
set(LINEAR_SRC
    linearalgebra/eig3.h          linearalgebra/eig3.cpp
    linearalgebra/Quaternion.hpp  linearalgebra/Quaternion.cpp
    linearalgebra/mat4inv.cpp)

# Linear algebra sources that depend on BLAS/LAPACK implementations
set(LINEAR_BLAS_LAPACK_SRC
    linearalgebra/MATRIX.h        linearalgebra/MATRIX_FAST.cpp
    linearalgebra/VECTOR.h        linearalgebra/VECTOR_FAST.cpp
    linearalgebra/SPARSE_MATRIX.h linearalgebra/SPARSE_MATRIX.cpp)

set(GENERIC_SRC
    generic/precision_type.cpp)

set(LOGGING_SRC
    logging/logging.cpp)

set(DEFORMABLE_SRC
    deformable/linear.cpp         deformable/ModeData.cpp
    deformable/stvk.cpp           deformable/StVKMesh.cpp)

set(IO_SRC
    io/MatrixIO.cpp               io/TglMeshReader.cpp
    io/ImpulseIO.cpp)

set(RIGID_SRC
    rigid/Simulator.cpp           rigid/Simulator_QS.cpp
    rigid/ContactGraph.cpp)

set(RIGID_IO_SRC
    io/RigidObjImpRecorder.cpp    io/RigidObjRecorder.cpp)

set(FIELD_SRC
    field/ScalarField.h           field/ScalarField.cpp)

set(WAVESOLVER_SRC
    wavesolver/Laplacian.cpp      wavesolver/Laplacian.h
    wavesolver/MAC_Grid.cpp       wavesolver/MAC_Grid.h
    wavesolver/PML_WaveSolver.cpp wavesolver/PML_WaveSolver.h
    wavesolver/WaveSolver.cpp     wavesolver/WaveSolver.h)

set(SUPERLU_INTERFACE_SRC
    superlu-interface/SuperLU_Interface.h
    superlu-interface/SuperLU_Interface.cpp)

set(EIGENSOLVER_SRC
    eigensolver/areigs.cpp        eigensolver/areigs.h
    eigensolver/arinfo.cc
    eigensolver/Eigensolver.cpp   eigensolver/Eigensolver.h)

# Sources for Jernej Barbic's flat signed distance function classes
set(DISTANCEFIELD_SRC
    distancefield/boundingBox.h         distancefield/boundingBox.cpp
    distancefield/closestPointField.h   distancefield/closestPointField.cpp
    distancefield/distanceField.h       distancefield/distanceField.cpp
    distancefield/mat3d.h               distancefield/mat3d.cpp
    distancefield/minivector.h
    distancefield/objfile.h             distancefield/objfile.cpp
    distancefield/objfileOctree.h       distancefield/objfileOctree.cpp
    distancefield/obj.h
    distancefield/octree.h              distancefield/octree.cpp
    distancefield/sphere.h              distancefield/sphere.cpp
    distancefield/triangle.h            distancefield/triangle.cpp
    distancefield/tribox2.h             distancefield/tribox2.cpp
    distancefield/triple.h
    distancefield/vec2d.h               distancefield/vec2d.cpp
    distancefield/vec3d.h               distancefield/vec3d.cpp
    distancefield/vec_types.h
    distancefield/FieldBuilder.h        distancefield/FieldBuilder.cpp)

set(MATH_SRC
    math/InterpolationFunction.h        math/InterpolationFunction.cpp
    math/Function.h                     math/Function.cpp
    math/SampledFunction.h              math/SampledFunction.cpp)

set(GEOMETRY_SRC
    geometry/RigidMesh.h                geometry/RigidMesh.cpp)

set(GTS_GEOMETRY_SRC
    geometry/GTS_TriMesh.h              geometry/GTS_TriMesh.cpp)

set(CGAL_GEOMETRY_SRC
    geometry/MeshTree.h                 geometry/MeshTree.cpp
    geometry/ClosestPointMesh.h         geometry/ClosestPointMesh.cpp)

set(TRANSFER_SRC
    transfer/AccelerationNoiseModel.h   transfer/AccelerationNoiseModel.cpp
    transfer/MultiTermApproximation.h   transfer/MultiTermApproximation.cpp
    transfer/PulseApproximation.h       transfer/PulseApproximation.cpp
    transfer/ProxyManager.h             transfer/ProxyManager.cpp
    transfer/RadialApproximation.h      transfer/RadialApproximation.cpp)

set(WAVELET_TRANSFER_SRC
    transfer/CompressedMultiTermApproximation.h
    transfer/CompressedMultiTermApproximation.cpp)

# tinyXML-based Parser
set(PARSER_SRC
    parser/Parser.cpp                   parser/Parser.h
    tinyxml/tinystr.cpp                 tinyxml/tinystr.h
    tinyxml/tinyxml.cpp                 tinyxml/tinyxmlerror.cpp
    tinyxml/tinyxml.h                   tinyxml/tinyxmlparser.cpp)

# Sound generation sources
set(SNDGEN_SRC
    sndgen/FBemTransferInterp.h         sndgen/FBemTransferInterp.cpp
    sndgen/ImpulseInterp.hpp
    sndgen/RigidModal.h                 sndgen/RigidModal.cpp
    sndgen/RigidSoundObj.hpp
    sndgen/SoundBuffer.hpp
    sndgen/SoundWriter.hpp)

=======
>>>>>>> 941ee90a
include_directories(
    ${CMAKE_CURRENT_SOURCE_DIR}
    ${CMAKE_CURRENT_BINARY_DIR}
    ${Boost_INCLUDE_DIR}
    ${Eigen_INCLUDE_DIR}
    ${MKL_INCLUDE_DIR})
<<<<<<< HEAD
link_directories(${Boost_LIBRARY_DIRS})

if ( USE_GTS )
    include_directories(
        ${GTS_INCLUDE_DIR}
        ${GLIB_INCLUDE_DIRS})
endif ( USE_GTS )

if ( USE_CGAL )
    include_directories(
        ${CGAL_INCLUDE_DIRS})
endif ( USE_CGAL )

if ( USE_GSL )
    include_directories(
        ${GSL_INCLUDE_DIR})
endif ( USE_GSL )

# =============================================================================
#   Isostuffer GUI
# =============================================================================
if ( BUILD_ISOSTUFFER_GUI )
    # turn on the features of Qt for libQGLViewer
    set(QT_USE_QTXML 1)
    set(QT_USE_QTOPENGL 1)
=======
>>>>>>> 941ee90a

link_directories(${Boost_LIBRARY_DIRS})

if(BUILD_PYTHON_EXTENSIONS)
    add_custom_target(acoustic_python)
endif(BUILD_PYTHON_EXTENSIONS)

set(CONFIG_SOURCES ${CMAKE_CURRENT_SOURCE_DIR}/config.h
    CACHE FILE "Config sources")

add_subdirectory(arpack++)
add_subdirectory(isostuffer)
add_subdirectory(utils)
add_subdirectory(linearalgebra)
add_subdirectory(generic)
add_subdirectory(logging)
add_subdirectory(deformable)
add_subdirectory(io)
add_subdirectory(rigid)
add_subdirectory(field)

add_subdirectory(wavesolver)

add_subdirectory(superlu-interface)
add_subdirectory(eigensolver)

# Sources for Jernej Barbic's flat signed distance function classes
add_subdirectory(distancefield)
add_subdirectory(math)
add_subdirectory(geometry)
add_subdirectory(transfer)

# For regular grid finite difference 
add_subdirectory(grid) 

# tinyXML-based Parser
set(PARSER_SRC
    ${CMAKE_CURRENT_SOURCE_DIR}/parser/Parser.cpp                   ${CMAKE_CURRENT_SOURCE_DIR}/parser/Parser.h
    ${CMAKE_CURRENT_SOURCE_DIR}/tinyxml/tinystr.cpp                 ${CMAKE_CURRENT_SOURCE_DIR}/tinyxml/tinystr.h
    ${CMAKE_CURRENT_SOURCE_DIR}/tinyxml/tinyxml.cpp                 ${CMAKE_CURRENT_SOURCE_DIR}/tinyxml/tinyxmlerror.cpp
    ${CMAKE_CURRENT_SOURCE_DIR}/tinyxml/tinyxml.h                   ${CMAKE_CURRENT_SOURCE_DIR}/tinyxml/tinyxmlparser.cpp

    CACHE FILE "Parser sources")

# Sound generation sources
add_subdirectory(sndgen)
add_subdirectory(multipole)
add_subdirectory(scripts)

if ( USE_GTS )
    include_directories(
        ${GTS_INCLUDE_DIR}
        ${GLIB_INCLUDE_DIRS})
endif ( USE_GTS )

<<<<<<< HEAD
    # Modification made here to fix compiler error with Boost 1.48.
    # Original version of this command is:
    #       QT4_WRAP_CPP(UI_MOC_SRCS ${UI_MOC_HEADERS})
    # -Jeff Chadwick
    QT4_WRAP_CPP(UI_MOC_SRCS ${UI_MOC_HEADERS} 
                 OPTIONS -DBOOST_TT_HAS_OPERATOR_HPP_INCLUDED)
    QT4_WRAP_UI(UI_UI_SRCS ${UI_UI_FILES})

    set(GUIAPP_SRCS tools/isostuffer/GuiMain.cpp
        ui/IsoStufferFrame.h    ui/IsoStufferFrame.cpp
        io/TglMeshReader.hpp    io/TglMeshReader.cpp
        ui/IsoStufferCanvas.h   ui/IsoStufferCanvas.cpp
        ${UI_UI_SRCS} ${UI_MOC_SRCS} ${UI_QRC_SRCS} )
    
    # =========================================================================
    # set for the final executable for isostuffer
    add_executable(isostuffer-gui
        ${CONFIG_SOURCES}       ${GUIAPP_SRCS}          ${ISOSTUFFER_SOURCES}
        ${UTILS_SRC}            ${LINEAR_SRC}           ${GENERIC_SRC}
        ${IO_SRC})

    target_link_libraries(isostuffer-gui
        ${GLUT_LIBRARIES}       ${QT_LIBRARIES}         ${QGLViewer_LIBRARY}
        ${ICC_LIBS}             ${OPENGL_LIBRARIES}     rt)

    set_target_properties(isostuffer-gui PROPERTIES LINK_FLAGS ${LINK_FLAGS})
endif ( BUILD_ISOSTUFFER_GUI ) 


# =============================================================================
#   Command-line isostuffer
# =============================================================================
if ( BUILD_ISOSTUFFER )
  add_executable(isostuffer
      io/TglMeshReader.hpp    io/TglMeshReader.cpp
      tools/isostuffer/main.cpp
      ${CONFIG_SOURCES}           ${ISOSTUFFER_SOURCES}       ${UTILS_SRC}
      ${LINEAR_SRC}               ${GENERIC_SRC}              ${IO_SRC})

  target_link_libraries(isostuffer ${ICC_LIBS}        boost_program_options
                        rt)

  set_target_properties(isostuffer PROPERTIES LINK_FLAGS ${LINK_FLAGS})
endif ( BUILD_ISOSTUFFER )

# =============================================================================
#   Tetmesh viewer
# =============================================================================
if ( BUILD_TETVIEWER )
    # turn on the features of Qt for libQGLViewer
    set(QT_USE_QTXML 1)
    set(QT_USE_QTOPENGL 1)

    include(${QT_USE_FILE})
    include_directories(
        ${GLUT_INCLUDE_DIR}
        ${OPENGL_INCLUDE_DIR}
        ${QGLViewer_INCLUDE_DIR}
        ${Boost_INCLUDE_DIR})
    
    # =================== TETVIEWER ==================
    # the qrc files
    set(TETVIEWER_QRC_FILES tools/tetviewer/images.qrc)
    QT4_ADD_RESOURCES(TETVIEWER_QRC_SRCS ${TETVIEWER_QRC_FILES})

    QT4_WRAP_UI(TETVIEWER_UI_SRC tools/tetviewer/tetviewer.ui)
    QT4_WRAP_CPP(TETVIEWER_MOC_SRC 
            tools/tetviewer/TetViewerFrame.h tools/tetviewer/TetViewerCanvas.h)

    add_executable(tetviewer
        tools/tetviewer/TetViewerFrame.h      tools/tetviewer/TetViewerFrame.cpp
        tools/tetviewer/TetViewerCanvas.h     tools/tetviewer/TetViewerCanvas.cpp
        generic/precision_type.hpp  generic/precision_type.cpp
        ${TETVIEWER_QRC_SRCS}
        ${TETVIEWER_UI_SRC}         ${TETVIEWER_MOC_SRC}
        ${IO_SRC}                   ${DEFORMABLE_SRC}
        ${LINEAR_SRC})
    target_link_libraries(tetviewer
        #${GLUT_LIBRARIES}    ${OPENGL_LIBRARIES}
        #${QT_LIBRARIES}      ${QGLViewer_LIBRARY})
        ${GLUT_LIBRARIES}       ${QT_LIBRARIES}         ${QGLViewer_LIBRARY}
        ${ICC_LIBS}             ${OPENGL_LIBRARIES}     #${BLAS_LAPACK_LIBS}
        rt)
endif ( BUILD_TETVIEWER )

# =============================================================================
#   Elasticity solver (builds mass and stiffness matrices)
# =============================================================================
if ( BUILD_ELASTICITY_SOLVER )
    link_directories(${MKL_LIBRARY_DIR})

    add_executable(elasticity_solver
        tools/elasticity/elasticity_solver.cpp
        ${LOGGING_SRC}        ${UTILS_SRC}
        ${DEFORMABLE_SRC}     ${LINEAR_SRC}
        ${GENERIC_SRC}        ${IO_SRC})
    target_link_libraries(elasticity_solver
        ${BLAS_LAPACK_LIBS}   boost_program_options
        rt)
endif ( BUILD_ELASTICITY_SOLVER )
=======
if ( USE_CGAL )
    include_directories(
        ${CGAL_INCLUDE_DIRS})
endif ( USE_CGAL )
>>>>>>> 941ee90a

if ( USE_GSL )
    include_directories(
<<<<<<< HEAD
        #${ARPACK_INCLUDE_DIR})
        #/home/chadwick/packages/arpack++/include)
        arpack++/include)

    include_directories(
        ${SUPERLU_INCLUDES})
        
    link_directories(${MKL_LIBRARY_DIR})

    add_executable(eigensolver
        tools/eigensolver/eigensolver.cpp
        ${LOGGING_SRC}        ${UTILS_SRC}
        ${IO_SRC}             ${SUPERLU_INTERFACE_SRC}
        ${LINEAR_BLAS_LAPACK_SRC})
    target_link_libraries(eigensolver
        ${SUPERLU_LIBRARIES}  ${ARPACK_LIBRARY}
        ${BLAS_LAPACK_LIBS}
        boost_program_options rt)

    add_executable(arpack-eigensolver
        tools/eigensolver/arpack-eigensolver.cpp
        ${LOGGING_SRC}        ${UTILS_SRC}
        ${IO_SRC}             ${SUPERLU_INTERFACE_SRC}
        ${EIGENSOLVER_SRC}
        ${LINEAR_BLAS_LAPACK_SRC})
    target_link_libraries(arpack-eigensolver
        ${SUPERLU_LIBRARIES}  ${ARPACK_LIBRARY}
        ${BLAS_LAPACK_LIBS}
        boost_program_options rt)

    add_executable(test-superlu
        tools/test-superlu.cpp
        ${LOGGING_SRC}        ${UTILS_SRC}
        ${IO_SRC}             ${SUPERLU_INTERFACE_SRC}
        ${EIGENSOLVER_SRC}    ${LINEAR_BLAS_LAPACK_SRC})
    target_link_libraries(test-superlu
        ${SUPERLU_LIBRARIES}  ${ARPACK_LIBRARY}
        ${BLAS_LAPACK_LIBS}
        boost_program_options rt)
endif ( BUILD_EIGENSOLVER )

# =============================================================================
#   Simple utility for generating a tet mesh with one tet
# =============================================================================
if ( BUILD_SINGLE_TET )
    add_executable(single_tet
        tools/single_tet.cpp
        ${UTILS_SRC}          ${IO_SRC}
        ${LINEAR_SRC}         ${GENERIC_SRC})

    target_link_libraries(single_tet
        rt)
endif ( BUILD_SINGLE_TET )

# =============================================================================
#   Builds input files for the FastBEM acoustics solver
# =============================================================================
if ( BUILD_FBEM_INPUT_GEN )
    add_executable(fbem_input_gen
        tools/fbem_input_gen/fbem_input_gen.cpp
        ${UTILS_SRC}        ${IO_SRC}
        ${GENERIC_SRC})

    target_link_libraries(fbem_input_gen
        boost_program_options   boost_filesystem  boost_system  rt)

    add_executable(fieldpoints_gen
        tools/fbem_input_gen/fieldpoints_gen.cpp
        ${UTILS_SRC}        ${IO_SRC}
        ${GENERIC_SRC}      ${LOGGING_SRC})

    target_link_libraries(fieldpoints_gen
        boost_program_options   boost_filesystem  boost_system  rt)
endif ( BUILD_FBEM_INPUT_GEN )

# =============================================================================
#   Builds a rigid-body solver
# =============================================================================
if ( BUILD_RIGIDSIM )
    add_executable(rigidsim
        tools/RigidSimDrop.cpp
        ${GENERIC_SRC}                    ${DEFORMABLE_SRC}
        ${IO_SRC}                         ${RIGID_SRC}
        ${LOGGING_SRC}                    ${LINEAR_SRC}
        ${RIGID_IO_SRC})

    # Turn on impact and displacement recording
    add_definitions(-DUSE_RECORDER)

    target_link_libraries(rigidsim
        ${LibConfig_LIBRARY}              ${BLAS_LAPACK_LIBS})
endif ( BUILD_RIGIDSIM )

# =============================================================================
#   Builds a rigid-body solver GUI
# =============================================================================
if ( BUILD_RIGIDSIM_GUI )
    # turn on the features of Qt for libQGLViewer
    set(QT_USE_QTXML 1)
    set(QT_USE_QTOPENGL 1)

    include(${QT_USE_FILE})

    # Set up the QRC files
    set(RIGIDSIM_UI_QRC_FILES tools/rigidsim-gui/images.qrc)
    QT4_ADD_RESOURCES(RIGIDSIM_UI_QRC_SRCS ${RIGIDSIM_UI_QRC_FILES})

    # Headers to be moc-ified
    set(RIGIDSIM_UI_MOC_HEADERS tools/rigidsim-gui/RigidSim.h)
    # The ui files
    set(RIGIDSIM_UI_UI_FILES tools/rigidsim-gui/RigidSim.ui)

    add_definitions(-DBOOST_TT_HAS_OPERATOR_HPP_INCLUDED)

    QT4_WRAP_CPP(RIGIDSIM_UI_MOC_SRCS ${RIGIDSIM_UI_MOC_HEADERS})
    QT4_WRAP_UI(RIGIDSIM_UI_UI_SRCS ${RIGIDSIM_UI_UI_FILES})

    # Turn on impact and displacement recording
    add_definitions(-DUSE_RECORDER)

    add_executable(rigidsim-gui
        tools/rigidsim-gui/RigidSim.cpp   tools/rigidsim-gui/RigidCanvas.cpp
        tools/rigidsim-gui/demo/DemoDropObjs.cpp
        tools/rigidsim-gui/demo/DemoDropObjsWithFixed.cpp
        tools/rigidsim-gui/demo/DemoShakingPiggy.cpp
        ${GENERIC_SRC}                    ${DEFORMABLE_SRC}
        ${IO_SRC}                         ${RIGID_SRC}
        ${LOGGING_SRC}                    ${LINEAR_SRC}
        ${RIGID_IO_SRC}                   ${RIGIDSIM_UI_UI_SRCS}
        ${RIGIDSIM_UI_MOC_SRCS}           ${RIGIDSIM_UI_QRC_SRCS})

    target_link_libraries(rigidsim-gui
        ${GLUT_LIBRARIES}                 ${QT_LIBRARIES}
        ${QGLViewer_LIBRARY}              ${OPENGL_LIBRARIES}
        ${LibConfig_LIBRARY}              ${BLAS_LAPACK_LIBS})

    # ========================================================================
    #   Also build a simple "replayer" that we can use to make quick OpenGL
    #   renderings
    # ========================================================================
    QT4_WRAP_CPP(REPLAYER_MOC_SRC tools/rigidsim-gui/replayer_multiobj.h)

    add_executable(replayer
        tools/rigidsim-gui/replayer_multiobj.cpp
        ${REPLAYER_MOC_SRC}               ${GENERIC_SRC}
        ${RIGID_SRC}                      ${LOGGING_SRC}
        ${LINEAR_SRC}                     ${IO_SRC}
        ${RIGID_IO_SRC}                   ${DEFORMABLE_SRC})
    target_link_libraries(replayer
        ${GLUT_LIBRARIES}                 ${QT_LIBRARIES}
        ${QGLViewer_LIBRARY}              ${OPENGL_LIBRARIES}
        ${LibConfig_LIBRARY})

endif ( BUILD_RIGIDSIM_GUI )

# =============================================================================
#   Builds a GUI for the PAN Wavesolver
# =============================================================================
if ( BUILD_PAN_PRECOMPUTE_GUI )
    # turn on the features of Qt for libQGLViewer
    set(QT_USE_QTXML 1)
    set(QT_USE_QTOPENGL 1)

    include(${QT_USE_FILE})

    # Headers to be moc-ified
    set(PAN_PRECOMPUTE_GUI_MOC_HEADERS ui/WaveViewer.h)

    QT4_WRAP_CPP(PAN_PRECOMPUTE_GUI_MOC_SRCS ${PAN_PRECOMPUTE_GUI_MOC_HEADERS})

    add_executable(precompute-pan-gui
        tools/precompute_acceleration_pulse.cpp
        ui/WaveViewer.cpp
        ${PAN_PRECOMPUTE_GUI_MOC_SRCS}
        ${GENERIC_SRC}                    ${IO_SRC}
        ${LOGGING_SRC}                    ${LINEAR_SRC}
        ${DISTANCEFIELD_SRC}              ${MATH_SRC}
        ${LINEAR_BLAS_LAPACK_SRC}         ${GEOMETRY_SRC}
        ${FIELD_SRC}                      ${WAVESOLVER_SRC}
        ${UTILS_SRC}                      ${PARSER_SRC}
        ${GTS_GEOMETRY_SRC}               ${CGAL_GEOMETRY_SRC}
        ${TRANSFER_SRC}                   ${WAVELET_TRANSFER_SRC})

    target_link_libraries(precompute-pan-gui
        ${GLUT_LIBRARIES}               ${QT_LIBRARIES}
        ${QGLViewer_LIBRARY}            ${OPENGL_LIBRARIES}
        ${BLAS_LAPACK_LIBS}             ${GTS_LIBRARIES}
        ${GLIB_LIBRARIES}               ${CGAL_LIBRARIES}
        ${GSL_LIBRARY}                  boost_thread
        boost_system)
endif ( BUILD_PAN_PRECOMPUTE_GUI )

# =============================================================================
#   Builds a command-line PAN wavesolver
# =============================================================================
if ( BUILD_RUN_PULSE_SOLVE )
    add_executable(run-pulse-solve
        tools/run_pulse_solve.cpp
        ${GENERIC_SRC}                    ${IO_SRC}
        ${LOGGING_SRC}                    ${LINEAR_SRC}
        ${DISTANCEFIELD_SRC}              ${MATH_SRC}
        ${LINEAR_BLAS_LAPACK_SRC}         ${GEOMETRY_SRC}
        ${FIELD_SRC}                      ${WAVESOLVER_SRC}
        ${UTILS_SRC}                      ${PARSER_SRC}
        ${GTS_GEOMETRY_SRC}               ${CGAL_GEOMETRY_SRC}
        ${TRANSFER_SRC}                   ${WAVELET_TRANSFER_SRC})

    target_link_libraries(run-pulse-solve
        ${BLAS_LAPACK_LIBS}             ${GTS_LIBRARIES}
        ${GLIB_LIBRARIES}               ${CGAL_LIBRARIES}
        ${GSL_LIBRARY}                  boost_thread
        boost_system)
endif ( BUILD_RUN_PULSE_SOLVE )

# =============================================================================
#   Builds a program which reads the output of run-pulse-solve or
#   precompute-pan-gui and converts it in to a multi-term PAN approximation
# =============================================================================
if ( BUILD_MULTITERM_PAN )
    add_executable(build-multiterm-pan
        tools/build_pulse_approximation_system.cpp
        ${GENERIC_SRC}                    ${IO_SRC}
        ${LOGGING_SRC}                    ${LINEAR_SRC}
        ${DISTANCEFIELD_SRC}              ${MATH_SRC}
        ${LINEAR_BLAS_LAPACK_SRC}         ${GEOMETRY_SRC}
        ${FIELD_SRC}                      ${WAVESOLVER_SRC}
        ${UTILS_SRC}                      ${PARSER_SRC}
        ${GTS_GEOMETRY_SRC}               ${CGAL_GEOMETRY_SRC}
        ${TRANSFER_SRC}                   ${WAVELET_TRANSFER_SRC})

    target_link_libraries(build-multiterm-pan
        ${BLAS_LAPACK_LIBS}             ${GTS_LIBRARIES}
        ${GLIB_LIBRARIES}               ${CGAL_LIBRARIES}
        ${GSL_LIBRARY}                  boost_thread
        boost_system)
endif ( BUILD_MULTITERM_PAN )

# =============================================================================
#   Builds a program which reads the output of run-pulse-solve or
#   precompute-pan-gui and converts it in to a multi-term PAN approximation
#   with wavelet-based compression
# =============================================================================
if ( BUILD_COMPRESSED_PAN )
    add_executable(build-compressed-pan
        tools/build_compressed_pulse_approximation.cpp
        ${GENERIC_SRC}                    ${IO_SRC}
        ${LOGGING_SRC}                    ${LINEAR_SRC}
        ${DISTANCEFIELD_SRC}              ${MATH_SRC}
        ${LINEAR_BLAS_LAPACK_SRC}         ${GEOMETRY_SRC}
        ${FIELD_SRC}                      ${WAVESOLVER_SRC}
        ${UTILS_SRC}                      ${PARSER_SRC}
        ${GTS_GEOMETRY_SRC}               ${CGAL_GEOMETRY_SRC}
        ${TRANSFER_SRC}                   ${WAVELET_TRANSFER_SRC})

    target_link_libraries(build-compressed-pan
        ${BLAS_LAPACK_LIBS}             ${GTS_LIBRARIES}
        ${GLIB_LIBRARIES}               ${CGAL_LIBRARIES}
        ${GSL_LIBRARY}                  boost_thread
        boost_system)
endif ( BUILD_COMPRESSED_PAN )

# =============================================================================
#   Builds tools for writing rigid-body data to disk (inertia and mass)
# =============================================================================
if ( BUILD_INIT_RIGID_TOOLS )
    add_executable(write-inertia
        tools/init-rigid-tools/write_inertia.cpp
        ${GENERIC_SRC}                    ${IO_SRC})

    add_executable(write-mass-center
        tools/init-rigid-tools/write_mass_center.cpp
        ${GENERIC_SRC}                    ${IO_SRC})

    add_executable(init-mass-centers
        tools/init-rigid-tools/init_mass_centers.cpp
        ${GENERIC_SRC}                    ${IO_SRC}
        ${GEOMETRY_SRC}                   ${LINEAR_BLAS_LAPACK_SRC})

    target_link_libraries(init-mass-centers
        ${BLAS_LAPACK_LIBS})
endif ( BUILD_INIT_RIGID_TOOLS )

# =============================================================================
#   Builds a tool for generating rigid-body sound, based on existing transfer
#   and impact data
# =============================================================================
if ( BUILD_RIGID_SNDGEN )
    add_executable(sound-generator
        tools/soundgen/RigidFBemSndGen.cpp
        ${SNDGEN_SRC}                     ${MATH_SRC}
        ${GENERIC_SRC}                    ${IO_SRC})

    target_link_libraries(sound-generator
        ${LibConfig_LIBRARY}              ${BLAS_LAPACK_LIBS}
        sndfile)
endif ( BUILD_RIGID_SNDGEN )

# =============================================================================
#   Builds a tool for estimating Hertz time scales for each impact in a
#   simulation and writing this data out to a set of files which can later
#   be used by sound-generator
# =============================================================================
if ( BUILD_ESTIMATE_TIMESCALE )
    add_executable(estimate-timescales
        tools/soundgen/estimate_timescales.cpp
        ${IO_SRC}                         ${TRANSFER_SRC}
        ${UTILS_SRC}                      ${GEOMETRY_SRC}
        ${GTS_GEOMETRY_SRC}               ${CGAL_GEOMETRY_SRC}
        ${PARSER_SRC}                     ${LINEAR_SRC}
        ${LINEAR_BLAS_LAPACK_SRC}         ${MATH_SRC}
        ${WAVELET_TRANSFER_SRC})

    target_link_libraries(estimate-timescales
        ${CGAL_LIBRARIES}                 ${GTS_LIBRARIES}
        ${BLAS_LAPACK_LIBS}               ${GSL_LIBRARY}
        boost_thread                      boost_system)
endif ( BUILD_ESTIMATE_TIMESCALE )
=======
        ${GSL_INCLUDE_DIR})
endif ( USE_GSL )

add_subdirectory(tools)
>>>>>>> 941ee90a
<|MERGE_RESOLUTION|>--- conflicted
+++ resolved
@@ -1,169 +1,10 @@
 ## CMake specification for src directory
-<<<<<<< HEAD
-
-set(CONFIG_SOURCES config.h)
-
-set(ISOSTUFFER_SOURCES
-    isostuffer/tables.h            isostuffer/IsoStuffer.hpp
-    isostuffer/OctTree.h           isostuffer/OctTree.cpp
-    isostuffer/DistValProc.h       isostuffer/DistValProc.cpp)
-
-# utils/
-set(UTILS_SRC
-    utils/macros.h      utils/math.hpp
-    utils/nano_timer.h  utils/nano_timer.c
-    utils/timer.hpp     utils/timer.cpp
-    utils/MathUtil.cpp  utils/MathUtil.cpp)
-
-# linearalgebra
-set(LINEAR_SRC
-    linearalgebra/eig3.h          linearalgebra/eig3.cpp
-    linearalgebra/Quaternion.hpp  linearalgebra/Quaternion.cpp
-    linearalgebra/mat4inv.cpp)
-
-# Linear algebra sources that depend on BLAS/LAPACK implementations
-set(LINEAR_BLAS_LAPACK_SRC
-    linearalgebra/MATRIX.h        linearalgebra/MATRIX_FAST.cpp
-    linearalgebra/VECTOR.h        linearalgebra/VECTOR_FAST.cpp
-    linearalgebra/SPARSE_MATRIX.h linearalgebra/SPARSE_MATRIX.cpp)
-
-set(GENERIC_SRC
-    generic/precision_type.cpp)
-
-set(LOGGING_SRC
-    logging/logging.cpp)
-
-set(DEFORMABLE_SRC
-    deformable/linear.cpp         deformable/ModeData.cpp
-    deformable/stvk.cpp           deformable/StVKMesh.cpp)
-
-set(IO_SRC
-    io/MatrixIO.cpp               io/TglMeshReader.cpp
-    io/ImpulseIO.cpp)
-
-set(RIGID_SRC
-    rigid/Simulator.cpp           rigid/Simulator_QS.cpp
-    rigid/ContactGraph.cpp)
-
-set(RIGID_IO_SRC
-    io/RigidObjImpRecorder.cpp    io/RigidObjRecorder.cpp)
-
-set(FIELD_SRC
-    field/ScalarField.h           field/ScalarField.cpp)
-
-set(WAVESOLVER_SRC
-    wavesolver/Laplacian.cpp      wavesolver/Laplacian.h
-    wavesolver/MAC_Grid.cpp       wavesolver/MAC_Grid.h
-    wavesolver/PML_WaveSolver.cpp wavesolver/PML_WaveSolver.h
-    wavesolver/WaveSolver.cpp     wavesolver/WaveSolver.h)
-
-set(SUPERLU_INTERFACE_SRC
-    superlu-interface/SuperLU_Interface.h
-    superlu-interface/SuperLU_Interface.cpp)
-
-set(EIGENSOLVER_SRC
-    eigensolver/areigs.cpp        eigensolver/areigs.h
-    eigensolver/arinfo.cc
-    eigensolver/Eigensolver.cpp   eigensolver/Eigensolver.h)
-
-# Sources for Jernej Barbic's flat signed distance function classes
-set(DISTANCEFIELD_SRC
-    distancefield/boundingBox.h         distancefield/boundingBox.cpp
-    distancefield/closestPointField.h   distancefield/closestPointField.cpp
-    distancefield/distanceField.h       distancefield/distanceField.cpp
-    distancefield/mat3d.h               distancefield/mat3d.cpp
-    distancefield/minivector.h
-    distancefield/objfile.h             distancefield/objfile.cpp
-    distancefield/objfileOctree.h       distancefield/objfileOctree.cpp
-    distancefield/obj.h
-    distancefield/octree.h              distancefield/octree.cpp
-    distancefield/sphere.h              distancefield/sphere.cpp
-    distancefield/triangle.h            distancefield/triangle.cpp
-    distancefield/tribox2.h             distancefield/tribox2.cpp
-    distancefield/triple.h
-    distancefield/vec2d.h               distancefield/vec2d.cpp
-    distancefield/vec3d.h               distancefield/vec3d.cpp
-    distancefield/vec_types.h
-    distancefield/FieldBuilder.h        distancefield/FieldBuilder.cpp)
-
-set(MATH_SRC
-    math/InterpolationFunction.h        math/InterpolationFunction.cpp
-    math/Function.h                     math/Function.cpp
-    math/SampledFunction.h              math/SampledFunction.cpp)
-
-set(GEOMETRY_SRC
-    geometry/RigidMesh.h                geometry/RigidMesh.cpp)
-
-set(GTS_GEOMETRY_SRC
-    geometry/GTS_TriMesh.h              geometry/GTS_TriMesh.cpp)
-
-set(CGAL_GEOMETRY_SRC
-    geometry/MeshTree.h                 geometry/MeshTree.cpp
-    geometry/ClosestPointMesh.h         geometry/ClosestPointMesh.cpp)
-
-set(TRANSFER_SRC
-    transfer/AccelerationNoiseModel.h   transfer/AccelerationNoiseModel.cpp
-    transfer/MultiTermApproximation.h   transfer/MultiTermApproximation.cpp
-    transfer/PulseApproximation.h       transfer/PulseApproximation.cpp
-    transfer/ProxyManager.h             transfer/ProxyManager.cpp
-    transfer/RadialApproximation.h      transfer/RadialApproximation.cpp)
-
-set(WAVELET_TRANSFER_SRC
-    transfer/CompressedMultiTermApproximation.h
-    transfer/CompressedMultiTermApproximation.cpp)
-
-# tinyXML-based Parser
-set(PARSER_SRC
-    parser/Parser.cpp                   parser/Parser.h
-    tinyxml/tinystr.cpp                 tinyxml/tinystr.h
-    tinyxml/tinyxml.cpp                 tinyxml/tinyxmlerror.cpp
-    tinyxml/tinyxml.h                   tinyxml/tinyxmlparser.cpp)
-
-# Sound generation sources
-set(SNDGEN_SRC
-    sndgen/FBemTransferInterp.h         sndgen/FBemTransferInterp.cpp
-    sndgen/ImpulseInterp.hpp
-    sndgen/RigidModal.h                 sndgen/RigidModal.cpp
-    sndgen/RigidSoundObj.hpp
-    sndgen/SoundBuffer.hpp
-    sndgen/SoundWriter.hpp)
-
-=======
->>>>>>> 941ee90a
 include_directories(
     ${CMAKE_CURRENT_SOURCE_DIR}
     ${CMAKE_CURRENT_BINARY_DIR}
     ${Boost_INCLUDE_DIR}
     ${Eigen_INCLUDE_DIR}
     ${MKL_INCLUDE_DIR})
-<<<<<<< HEAD
-link_directories(${Boost_LIBRARY_DIRS})
-
-if ( USE_GTS )
-    include_directories(
-        ${GTS_INCLUDE_DIR}
-        ${GLIB_INCLUDE_DIRS})
-endif ( USE_GTS )
-
-if ( USE_CGAL )
-    include_directories(
-        ${CGAL_INCLUDE_DIRS})
-endif ( USE_CGAL )
-
-if ( USE_GSL )
-    include_directories(
-        ${GSL_INCLUDE_DIR})
-endif ( USE_GSL )
-
-# =============================================================================
-#   Isostuffer GUI
-# =============================================================================
-if ( BUILD_ISOSTUFFER_GUI )
-    # turn on the features of Qt for libQGLViewer
-    set(QT_USE_QTXML 1)
-    set(QT_USE_QTOPENGL 1)
-=======
->>>>>>> 941ee90a
 
 link_directories(${Boost_LIBRARY_DIRS})
 
@@ -219,437 +60,14 @@
         ${GLIB_INCLUDE_DIRS})
 endif ( USE_GTS )
 
-<<<<<<< HEAD
-    # Modification made here to fix compiler error with Boost 1.48.
-    # Original version of this command is:
-    #       QT4_WRAP_CPP(UI_MOC_SRCS ${UI_MOC_HEADERS})
-    # -Jeff Chadwick
-    QT4_WRAP_CPP(UI_MOC_SRCS ${UI_MOC_HEADERS} 
-                 OPTIONS -DBOOST_TT_HAS_OPERATOR_HPP_INCLUDED)
-    QT4_WRAP_UI(UI_UI_SRCS ${UI_UI_FILES})
-
-    set(GUIAPP_SRCS tools/isostuffer/GuiMain.cpp
-        ui/IsoStufferFrame.h    ui/IsoStufferFrame.cpp
-        io/TglMeshReader.hpp    io/TglMeshReader.cpp
-        ui/IsoStufferCanvas.h   ui/IsoStufferCanvas.cpp
-        ${UI_UI_SRCS} ${UI_MOC_SRCS} ${UI_QRC_SRCS} )
-    
-    # =========================================================================
-    # set for the final executable for isostuffer
-    add_executable(isostuffer-gui
-        ${CONFIG_SOURCES}       ${GUIAPP_SRCS}          ${ISOSTUFFER_SOURCES}
-        ${UTILS_SRC}            ${LINEAR_SRC}           ${GENERIC_SRC}
-        ${IO_SRC})
-
-    target_link_libraries(isostuffer-gui
-        ${GLUT_LIBRARIES}       ${QT_LIBRARIES}         ${QGLViewer_LIBRARY}
-        ${ICC_LIBS}             ${OPENGL_LIBRARIES}     rt)
-
-    set_target_properties(isostuffer-gui PROPERTIES LINK_FLAGS ${LINK_FLAGS})
-endif ( BUILD_ISOSTUFFER_GUI ) 
-
-
-# =============================================================================
-#   Command-line isostuffer
-# =============================================================================
-if ( BUILD_ISOSTUFFER )
-  add_executable(isostuffer
-      io/TglMeshReader.hpp    io/TglMeshReader.cpp
-      tools/isostuffer/main.cpp
-      ${CONFIG_SOURCES}           ${ISOSTUFFER_SOURCES}       ${UTILS_SRC}
-      ${LINEAR_SRC}               ${GENERIC_SRC}              ${IO_SRC})
-
-  target_link_libraries(isostuffer ${ICC_LIBS}        boost_program_options
-                        rt)
-
-  set_target_properties(isostuffer PROPERTIES LINK_FLAGS ${LINK_FLAGS})
-endif ( BUILD_ISOSTUFFER )
-
-# =============================================================================
-#   Tetmesh viewer
-# =============================================================================
-if ( BUILD_TETVIEWER )
-    # turn on the features of Qt for libQGLViewer
-    set(QT_USE_QTXML 1)
-    set(QT_USE_QTOPENGL 1)
-
-    include(${QT_USE_FILE})
-    include_directories(
-        ${GLUT_INCLUDE_DIR}
-        ${OPENGL_INCLUDE_DIR}
-        ${QGLViewer_INCLUDE_DIR}
-        ${Boost_INCLUDE_DIR})
-    
-    # =================== TETVIEWER ==================
-    # the qrc files
-    set(TETVIEWER_QRC_FILES tools/tetviewer/images.qrc)
-    QT4_ADD_RESOURCES(TETVIEWER_QRC_SRCS ${TETVIEWER_QRC_FILES})
-
-    QT4_WRAP_UI(TETVIEWER_UI_SRC tools/tetviewer/tetviewer.ui)
-    QT4_WRAP_CPP(TETVIEWER_MOC_SRC 
-            tools/tetviewer/TetViewerFrame.h tools/tetviewer/TetViewerCanvas.h)
-
-    add_executable(tetviewer
-        tools/tetviewer/TetViewerFrame.h      tools/tetviewer/TetViewerFrame.cpp
-        tools/tetviewer/TetViewerCanvas.h     tools/tetviewer/TetViewerCanvas.cpp
-        generic/precision_type.hpp  generic/precision_type.cpp
-        ${TETVIEWER_QRC_SRCS}
-        ${TETVIEWER_UI_SRC}         ${TETVIEWER_MOC_SRC}
-        ${IO_SRC}                   ${DEFORMABLE_SRC}
-        ${LINEAR_SRC})
-    target_link_libraries(tetviewer
-        #${GLUT_LIBRARIES}    ${OPENGL_LIBRARIES}
-        #${QT_LIBRARIES}      ${QGLViewer_LIBRARY})
-        ${GLUT_LIBRARIES}       ${QT_LIBRARIES}         ${QGLViewer_LIBRARY}
-        ${ICC_LIBS}             ${OPENGL_LIBRARIES}     #${BLAS_LAPACK_LIBS}
-        rt)
-endif ( BUILD_TETVIEWER )
-
-# =============================================================================
-#   Elasticity solver (builds mass and stiffness matrices)
-# =============================================================================
-if ( BUILD_ELASTICITY_SOLVER )
-    link_directories(${MKL_LIBRARY_DIR})
-
-    add_executable(elasticity_solver
-        tools/elasticity/elasticity_solver.cpp
-        ${LOGGING_SRC}        ${UTILS_SRC}
-        ${DEFORMABLE_SRC}     ${LINEAR_SRC}
-        ${GENERIC_SRC}        ${IO_SRC})
-    target_link_libraries(elasticity_solver
-        ${BLAS_LAPACK_LIBS}   boost_program_options
-        rt)
-endif ( BUILD_ELASTICITY_SOLVER )
-=======
 if ( USE_CGAL )
     include_directories(
         ${CGAL_INCLUDE_DIRS})
 endif ( USE_CGAL )
->>>>>>> 941ee90a
 
 if ( USE_GSL )
     include_directories(
-<<<<<<< HEAD
-        #${ARPACK_INCLUDE_DIR})
-        #/home/chadwick/packages/arpack++/include)
-        arpack++/include)
-
-    include_directories(
-        ${SUPERLU_INCLUDES})
-        
-    link_directories(${MKL_LIBRARY_DIR})
-
-    add_executable(eigensolver
-        tools/eigensolver/eigensolver.cpp
-        ${LOGGING_SRC}        ${UTILS_SRC}
-        ${IO_SRC}             ${SUPERLU_INTERFACE_SRC}
-        ${LINEAR_BLAS_LAPACK_SRC})
-    target_link_libraries(eigensolver
-        ${SUPERLU_LIBRARIES}  ${ARPACK_LIBRARY}
-        ${BLAS_LAPACK_LIBS}
-        boost_program_options rt)
-
-    add_executable(arpack-eigensolver
-        tools/eigensolver/arpack-eigensolver.cpp
-        ${LOGGING_SRC}        ${UTILS_SRC}
-        ${IO_SRC}             ${SUPERLU_INTERFACE_SRC}
-        ${EIGENSOLVER_SRC}
-        ${LINEAR_BLAS_LAPACK_SRC})
-    target_link_libraries(arpack-eigensolver
-        ${SUPERLU_LIBRARIES}  ${ARPACK_LIBRARY}
-        ${BLAS_LAPACK_LIBS}
-        boost_program_options rt)
-
-    add_executable(test-superlu
-        tools/test-superlu.cpp
-        ${LOGGING_SRC}        ${UTILS_SRC}
-        ${IO_SRC}             ${SUPERLU_INTERFACE_SRC}
-        ${EIGENSOLVER_SRC}    ${LINEAR_BLAS_LAPACK_SRC})
-    target_link_libraries(test-superlu
-        ${SUPERLU_LIBRARIES}  ${ARPACK_LIBRARY}
-        ${BLAS_LAPACK_LIBS}
-        boost_program_options rt)
-endif ( BUILD_EIGENSOLVER )
-
-# =============================================================================
-#   Simple utility for generating a tet mesh with one tet
-# =============================================================================
-if ( BUILD_SINGLE_TET )
-    add_executable(single_tet
-        tools/single_tet.cpp
-        ${UTILS_SRC}          ${IO_SRC}
-        ${LINEAR_SRC}         ${GENERIC_SRC})
-
-    target_link_libraries(single_tet
-        rt)
-endif ( BUILD_SINGLE_TET )
-
-# =============================================================================
-#   Builds input files for the FastBEM acoustics solver
-# =============================================================================
-if ( BUILD_FBEM_INPUT_GEN )
-    add_executable(fbem_input_gen
-        tools/fbem_input_gen/fbem_input_gen.cpp
-        ${UTILS_SRC}        ${IO_SRC}
-        ${GENERIC_SRC})
-
-    target_link_libraries(fbem_input_gen
-        boost_program_options   boost_filesystem  boost_system  rt)
-
-    add_executable(fieldpoints_gen
-        tools/fbem_input_gen/fieldpoints_gen.cpp
-        ${UTILS_SRC}        ${IO_SRC}
-        ${GENERIC_SRC}      ${LOGGING_SRC})
-
-    target_link_libraries(fieldpoints_gen
-        boost_program_options   boost_filesystem  boost_system  rt)
-endif ( BUILD_FBEM_INPUT_GEN )
-
-# =============================================================================
-#   Builds a rigid-body solver
-# =============================================================================
-if ( BUILD_RIGIDSIM )
-    add_executable(rigidsim
-        tools/RigidSimDrop.cpp
-        ${GENERIC_SRC}                    ${DEFORMABLE_SRC}
-        ${IO_SRC}                         ${RIGID_SRC}
-        ${LOGGING_SRC}                    ${LINEAR_SRC}
-        ${RIGID_IO_SRC})
-
-    # Turn on impact and displacement recording
-    add_definitions(-DUSE_RECORDER)
-
-    target_link_libraries(rigidsim
-        ${LibConfig_LIBRARY}              ${BLAS_LAPACK_LIBS})
-endif ( BUILD_RIGIDSIM )
-
-# =============================================================================
-#   Builds a rigid-body solver GUI
-# =============================================================================
-if ( BUILD_RIGIDSIM_GUI )
-    # turn on the features of Qt for libQGLViewer
-    set(QT_USE_QTXML 1)
-    set(QT_USE_QTOPENGL 1)
-
-    include(${QT_USE_FILE})
-
-    # Set up the QRC files
-    set(RIGIDSIM_UI_QRC_FILES tools/rigidsim-gui/images.qrc)
-    QT4_ADD_RESOURCES(RIGIDSIM_UI_QRC_SRCS ${RIGIDSIM_UI_QRC_FILES})
-
-    # Headers to be moc-ified
-    set(RIGIDSIM_UI_MOC_HEADERS tools/rigidsim-gui/RigidSim.h)
-    # The ui files
-    set(RIGIDSIM_UI_UI_FILES tools/rigidsim-gui/RigidSim.ui)
-
-    add_definitions(-DBOOST_TT_HAS_OPERATOR_HPP_INCLUDED)
-
-    QT4_WRAP_CPP(RIGIDSIM_UI_MOC_SRCS ${RIGIDSIM_UI_MOC_HEADERS})
-    QT4_WRAP_UI(RIGIDSIM_UI_UI_SRCS ${RIGIDSIM_UI_UI_FILES})
-
-    # Turn on impact and displacement recording
-    add_definitions(-DUSE_RECORDER)
-
-    add_executable(rigidsim-gui
-        tools/rigidsim-gui/RigidSim.cpp   tools/rigidsim-gui/RigidCanvas.cpp
-        tools/rigidsim-gui/demo/DemoDropObjs.cpp
-        tools/rigidsim-gui/demo/DemoDropObjsWithFixed.cpp
-        tools/rigidsim-gui/demo/DemoShakingPiggy.cpp
-        ${GENERIC_SRC}                    ${DEFORMABLE_SRC}
-        ${IO_SRC}                         ${RIGID_SRC}
-        ${LOGGING_SRC}                    ${LINEAR_SRC}
-        ${RIGID_IO_SRC}                   ${RIGIDSIM_UI_UI_SRCS}
-        ${RIGIDSIM_UI_MOC_SRCS}           ${RIGIDSIM_UI_QRC_SRCS})
-
-    target_link_libraries(rigidsim-gui
-        ${GLUT_LIBRARIES}                 ${QT_LIBRARIES}
-        ${QGLViewer_LIBRARY}              ${OPENGL_LIBRARIES}
-        ${LibConfig_LIBRARY}              ${BLAS_LAPACK_LIBS})
-
-    # ========================================================================
-    #   Also build a simple "replayer" that we can use to make quick OpenGL
-    #   renderings
-    # ========================================================================
-    QT4_WRAP_CPP(REPLAYER_MOC_SRC tools/rigidsim-gui/replayer_multiobj.h)
-
-    add_executable(replayer
-        tools/rigidsim-gui/replayer_multiobj.cpp
-        ${REPLAYER_MOC_SRC}               ${GENERIC_SRC}
-        ${RIGID_SRC}                      ${LOGGING_SRC}
-        ${LINEAR_SRC}                     ${IO_SRC}
-        ${RIGID_IO_SRC}                   ${DEFORMABLE_SRC})
-    target_link_libraries(replayer
-        ${GLUT_LIBRARIES}                 ${QT_LIBRARIES}
-        ${QGLViewer_LIBRARY}              ${OPENGL_LIBRARIES}
-        ${LibConfig_LIBRARY})
-
-endif ( BUILD_RIGIDSIM_GUI )
-
-# =============================================================================
-#   Builds a GUI for the PAN Wavesolver
-# =============================================================================
-if ( BUILD_PAN_PRECOMPUTE_GUI )
-    # turn on the features of Qt for libQGLViewer
-    set(QT_USE_QTXML 1)
-    set(QT_USE_QTOPENGL 1)
-
-    include(${QT_USE_FILE})
-
-    # Headers to be moc-ified
-    set(PAN_PRECOMPUTE_GUI_MOC_HEADERS ui/WaveViewer.h)
-
-    QT4_WRAP_CPP(PAN_PRECOMPUTE_GUI_MOC_SRCS ${PAN_PRECOMPUTE_GUI_MOC_HEADERS})
-
-    add_executable(precompute-pan-gui
-        tools/precompute_acceleration_pulse.cpp
-        ui/WaveViewer.cpp
-        ${PAN_PRECOMPUTE_GUI_MOC_SRCS}
-        ${GENERIC_SRC}                    ${IO_SRC}
-        ${LOGGING_SRC}                    ${LINEAR_SRC}
-        ${DISTANCEFIELD_SRC}              ${MATH_SRC}
-        ${LINEAR_BLAS_LAPACK_SRC}         ${GEOMETRY_SRC}
-        ${FIELD_SRC}                      ${WAVESOLVER_SRC}
-        ${UTILS_SRC}                      ${PARSER_SRC}
-        ${GTS_GEOMETRY_SRC}               ${CGAL_GEOMETRY_SRC}
-        ${TRANSFER_SRC}                   ${WAVELET_TRANSFER_SRC})
-
-    target_link_libraries(precompute-pan-gui
-        ${GLUT_LIBRARIES}               ${QT_LIBRARIES}
-        ${QGLViewer_LIBRARY}            ${OPENGL_LIBRARIES}
-        ${BLAS_LAPACK_LIBS}             ${GTS_LIBRARIES}
-        ${GLIB_LIBRARIES}               ${CGAL_LIBRARIES}
-        ${GSL_LIBRARY}                  boost_thread
-        boost_system)
-endif ( BUILD_PAN_PRECOMPUTE_GUI )
-
-# =============================================================================
-#   Builds a command-line PAN wavesolver
-# =============================================================================
-if ( BUILD_RUN_PULSE_SOLVE )
-    add_executable(run-pulse-solve
-        tools/run_pulse_solve.cpp
-        ${GENERIC_SRC}                    ${IO_SRC}
-        ${LOGGING_SRC}                    ${LINEAR_SRC}
-        ${DISTANCEFIELD_SRC}              ${MATH_SRC}
-        ${LINEAR_BLAS_LAPACK_SRC}         ${GEOMETRY_SRC}
-        ${FIELD_SRC}                      ${WAVESOLVER_SRC}
-        ${UTILS_SRC}                      ${PARSER_SRC}
-        ${GTS_GEOMETRY_SRC}               ${CGAL_GEOMETRY_SRC}
-        ${TRANSFER_SRC}                   ${WAVELET_TRANSFER_SRC})
-
-    target_link_libraries(run-pulse-solve
-        ${BLAS_LAPACK_LIBS}             ${GTS_LIBRARIES}
-        ${GLIB_LIBRARIES}               ${CGAL_LIBRARIES}
-        ${GSL_LIBRARY}                  boost_thread
-        boost_system)
-endif ( BUILD_RUN_PULSE_SOLVE )
-
-# =============================================================================
-#   Builds a program which reads the output of run-pulse-solve or
-#   precompute-pan-gui and converts it in to a multi-term PAN approximation
-# =============================================================================
-if ( BUILD_MULTITERM_PAN )
-    add_executable(build-multiterm-pan
-        tools/build_pulse_approximation_system.cpp
-        ${GENERIC_SRC}                    ${IO_SRC}
-        ${LOGGING_SRC}                    ${LINEAR_SRC}
-        ${DISTANCEFIELD_SRC}              ${MATH_SRC}
-        ${LINEAR_BLAS_LAPACK_SRC}         ${GEOMETRY_SRC}
-        ${FIELD_SRC}                      ${WAVESOLVER_SRC}
-        ${UTILS_SRC}                      ${PARSER_SRC}
-        ${GTS_GEOMETRY_SRC}               ${CGAL_GEOMETRY_SRC}
-        ${TRANSFER_SRC}                   ${WAVELET_TRANSFER_SRC})
-
-    target_link_libraries(build-multiterm-pan
-        ${BLAS_LAPACK_LIBS}             ${GTS_LIBRARIES}
-        ${GLIB_LIBRARIES}               ${CGAL_LIBRARIES}
-        ${GSL_LIBRARY}                  boost_thread
-        boost_system)
-endif ( BUILD_MULTITERM_PAN )
-
-# =============================================================================
-#   Builds a program which reads the output of run-pulse-solve or
-#   precompute-pan-gui and converts it in to a multi-term PAN approximation
-#   with wavelet-based compression
-# =============================================================================
-if ( BUILD_COMPRESSED_PAN )
-    add_executable(build-compressed-pan
-        tools/build_compressed_pulse_approximation.cpp
-        ${GENERIC_SRC}                    ${IO_SRC}
-        ${LOGGING_SRC}                    ${LINEAR_SRC}
-        ${DISTANCEFIELD_SRC}              ${MATH_SRC}
-        ${LINEAR_BLAS_LAPACK_SRC}         ${GEOMETRY_SRC}
-        ${FIELD_SRC}                      ${WAVESOLVER_SRC}
-        ${UTILS_SRC}                      ${PARSER_SRC}
-        ${GTS_GEOMETRY_SRC}               ${CGAL_GEOMETRY_SRC}
-        ${TRANSFER_SRC}                   ${WAVELET_TRANSFER_SRC})
-
-    target_link_libraries(build-compressed-pan
-        ${BLAS_LAPACK_LIBS}             ${GTS_LIBRARIES}
-        ${GLIB_LIBRARIES}               ${CGAL_LIBRARIES}
-        ${GSL_LIBRARY}                  boost_thread
-        boost_system)
-endif ( BUILD_COMPRESSED_PAN )
-
-# =============================================================================
-#   Builds tools for writing rigid-body data to disk (inertia and mass)
-# =============================================================================
-if ( BUILD_INIT_RIGID_TOOLS )
-    add_executable(write-inertia
-        tools/init-rigid-tools/write_inertia.cpp
-        ${GENERIC_SRC}                    ${IO_SRC})
-
-    add_executable(write-mass-center
-        tools/init-rigid-tools/write_mass_center.cpp
-        ${GENERIC_SRC}                    ${IO_SRC})
-
-    add_executable(init-mass-centers
-        tools/init-rigid-tools/init_mass_centers.cpp
-        ${GENERIC_SRC}                    ${IO_SRC}
-        ${GEOMETRY_SRC}                   ${LINEAR_BLAS_LAPACK_SRC})
-
-    target_link_libraries(init-mass-centers
-        ${BLAS_LAPACK_LIBS})
-endif ( BUILD_INIT_RIGID_TOOLS )
-
-# =============================================================================
-#   Builds a tool for generating rigid-body sound, based on existing transfer
-#   and impact data
-# =============================================================================
-if ( BUILD_RIGID_SNDGEN )
-    add_executable(sound-generator
-        tools/soundgen/RigidFBemSndGen.cpp
-        ${SNDGEN_SRC}                     ${MATH_SRC}
-        ${GENERIC_SRC}                    ${IO_SRC})
-
-    target_link_libraries(sound-generator
-        ${LibConfig_LIBRARY}              ${BLAS_LAPACK_LIBS}
-        sndfile)
-endif ( BUILD_RIGID_SNDGEN )
-
-# =============================================================================
-#   Builds a tool for estimating Hertz time scales for each impact in a
-#   simulation and writing this data out to a set of files which can later
-#   be used by sound-generator
-# =============================================================================
-if ( BUILD_ESTIMATE_TIMESCALE )
-    add_executable(estimate-timescales
-        tools/soundgen/estimate_timescales.cpp
-        ${IO_SRC}                         ${TRANSFER_SRC}
-        ${UTILS_SRC}                      ${GEOMETRY_SRC}
-        ${GTS_GEOMETRY_SRC}               ${CGAL_GEOMETRY_SRC}
-        ${PARSER_SRC}                     ${LINEAR_SRC}
-        ${LINEAR_BLAS_LAPACK_SRC}         ${MATH_SRC}
-        ${WAVELET_TRANSFER_SRC})
-
-    target_link_libraries(estimate-timescales
-        ${CGAL_LIBRARIES}                 ${GTS_LIBRARIES}
-        ${BLAS_LAPACK_LIBS}               ${GSL_LIBRARY}
-        boost_thread                      boost_system)
-endif ( BUILD_ESTIMATE_TIMESCALE )
-=======
         ${GSL_INCLUDE_DIR})
 endif ( USE_GSL )
 
-add_subdirectory(tools)
->>>>>>> 941ee90a
+add_subdirectory(tools)