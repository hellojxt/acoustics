--- conflicted
+++ resolved
@@ -5,12 +5,8 @@
 
 #include "ScalarField.h"
 
-<<<<<<< HEAD
 #include <utils/IO.h>
 #include <config.h> 
-=======
-#include <utils/utils_IO.h>
->>>>>>> 28b86539
 
 const int ScalarField::NUM_NEIGHBOURS = 6;
 
@@ -331,4 +327,3 @@
                 coef.second /* multiplier */ );
     }
 }
-
