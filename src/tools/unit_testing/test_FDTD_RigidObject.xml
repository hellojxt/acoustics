--- conflicted
+++ resolved
@@ -57,9 +57,6 @@
                 initial_position_y="0.0"
                 initial_position_z="0.0"
                 /> 
-<<<<<<< HEAD
-            <!--
-                -->
     </scene> 
     <solver
         sound_speed="343.0"
@@ -76,26 +73,6 @@
         use_ghost_cell="1"
         boundary_condition_preset="0"
         write_pressure_field_to_disk="1"
-=======
-                -->
-    </scene> 
-
-    <solver
-        sound_speed="343.0"
-        density="1.0" 
-        cellsize="0.005" 
-        gridresolution="80"
-        stop_time="1"
-        substeps="1"
-        timestepfrequency="176400"
-        output_pattern="work/near-field/data_test/test_%s"
-        PML_width="3"
-        PML_strength="1000000.0" 
-        use_mesh="1"
-        use_ghost_cell="0"
-        boundary_condition_preset="0"
-        write_pressure_field_to_disk="0"
->>>>>>> 20a3b416
         /> 
 
     <pressure_source> 
@@ -126,10 +103,6 @@
         <listening_point x="0.1325" y="0.01" z="0.1325"/>
         <listening_point x="-0.1325" y="0.01" z="0.1325"/>
         <listening_point x="0.1325" y="0.01" z="-0.1325"/>
-<<<<<<< HEAD
-=======
-        <!--
->>>>>>> 20a3b416
         -->
     </listening_point_list> 
 
